// Copyright 2020 The Matrix.org Foundation C.I.C.
//
// Licensed under the Apache License, Version 2.0 (the "License");
// you may not use this file except in compliance with the License.
// You may obtain a copy of the License at
//
//     http://www.apache.org/licenses/LICENSE-2.0
//
// Unless required by applicable law or agreed to in writing, software
// distributed under the License is distributed on an "AS IS" BASIS,
// WITHOUT WARRANTIES OR CONDITIONS OF ANY KIND, either express or implied.
// See the License for the specific language governing permissions and
// limitations under the License.

// TODO
//
// handle the case where we can't create a session with a device. clearing our
// stale key share requests that we'll never be able to handle.
//
// If we don't trust the device store an object that remembers the request and
// let the users introspect that object.

use dashmap::{mapref::entry::Entry, DashMap, DashSet};
use serde::{Deserialize, Serialize};
use serde_json::value::to_raw_value;
use std::{collections::BTreeMap, sync::Arc};
use thiserror::Error;
use tracing::{error, info, trace, warn};

use matrix_sdk_common::{
    api::r0::to_device::DeviceIdOrAllDevices,
    events::{
        forwarded_room_key::ForwardedRoomKeyEventContent,
        room_key_request::{Action, RequestedKeyInfo, RoomKeyRequestEventContent},
        AnyToDeviceEvent, EventType, ToDeviceEvent,
    },
    identifiers::{DeviceId, DeviceIdBox, EventEncryptionAlgorithm, RoomId, UserId},
    uuid::Uuid,
    Raw,
};

use crate::{
    error::{OlmError, OlmResult},
    olm::{InboundGroupSession, OutboundGroupSession, Session},
    requests::{OutgoingRequest, ToDeviceRequest},
    store::{CryptoStoreError, Store},
    Device,
};

/// An error describing why a key share request won't be honored.
#[derive(Debug, Clone, Error, PartialEq)]
pub enum KeyshareDecision {
    /// The key request is from a device that we don't own, we're only sharing
    /// sessions that we know the requesting device already was supposed to get.
    #[error("can't find an active outbound group session")]
    MissingOutboundSession,
    /// The key request is from a device that we don't own and the device wasn't
    /// meant to receive the session in the original key share.
    #[error("outbound session wasn't shared with the requesting device")]
    OutboundSessionNotShared,
    /// The key request is from a device we own, yet we don't trust it.
    #[error("requesting device isn't trusted")]
    UntrustedDevice,
}

/// A queue where we store room key requests that we want to serve but the
/// device that requested the key doesn't share an Olm session with us.
#[derive(Debug, Clone)]
struct WaitQueue {
    requests_waiting_for_session:
        Arc<DashMap<(UserId, DeviceIdBox, String), ToDeviceEvent<RoomKeyRequestEventContent>>>,
    requests_ids_waiting: Arc<DashMap<(UserId, DeviceIdBox), DashSet<String>>>,
}

impl WaitQueue {
    fn new() -> Self {
        Self {
            requests_waiting_for_session: Arc::new(DashMap::new()),
            requests_ids_waiting: Arc::new(DashMap::new()),
        }
    }

    #[cfg(test)]
    fn is_empty(&self) -> bool {
        self.requests_ids_waiting.is_empty() && self.requests_waiting_for_session.is_empty()
    }

    fn insert(&self, device: &Device, event: &ToDeviceEvent<RoomKeyRequestEventContent>) {
        let key = (
            device.user_id().to_owned(),
            device.device_id().into(),
            event.content.request_id.to_owned(),
        );
        self.requests_waiting_for_session.insert(key, event.clone());

        let key = (device.user_id().to_owned(), device.device_id().into());
        self.requests_ids_waiting
            .entry(key)
            .or_insert_with(DashSet::new)
            .insert(event.content.request_id.clone());
    }

    fn remove(
        &self,
        user_id: &UserId,
        device_id: &DeviceId,
    ) -> Vec<(
        (UserId, DeviceIdBox, String),
        ToDeviceEvent<RoomKeyRequestEventContent>,
    )> {
        self.requests_ids_waiting
            .remove(&(user_id.to_owned(), device_id.into()))
            .map(|(_, request_ids)| {
                request_ids
                    .iter()
                    .filter_map(|id| {
                        let key = (user_id.to_owned(), device_id.into(), id.to_owned());
                        self.requests_waiting_for_session.remove(&key)
                    })
                    .collect()
            })
            .unwrap_or_default()
    }
}

#[derive(Debug, Clone)]
pub(crate) struct KeyRequestMachine {
    user_id: Arc<UserId>,
    device_id: Arc<DeviceIdBox>,
    store: Store,
    outbound_group_sessions: Arc<DashMap<RoomId, OutboundGroupSession>>,
    outgoing_to_device_requests: Arc<DashMap<Uuid, OutgoingRequest>>,
    incoming_key_requests:
        Arc<DashMap<(UserId, DeviceIdBox, String), ToDeviceEvent<RoomKeyRequestEventContent>>>,
    wait_queue: WaitQueue,
    users_for_key_claim: Arc<DashMap<UserId, DashSet<DeviceIdBox>>>,
}

#[derive(Debug, Serialize, Deserialize)]
struct OugoingKeyInfo {
    request_id: Uuid,
    info: RequestedKeyInfo,
    sent_out: bool,
}

trait Encode {
    fn encode(&self) -> String;
}

impl Encode for RequestedKeyInfo {
    fn encode(&self) -> String {
        format!(
            "{}|{}|{}|{}",
            self.sender_key, self.room_id, self.session_id, self.algorithm
        )
    }
}

impl Encode for ForwardedRoomKeyEventContent {
    fn encode(&self) -> String {
        format!(
            "{}|{}|{}|{}",
            self.sender_key, self.room_id, self.session_id, self.algorithm
        )
    }
}

fn wrap_key_request_content(
    recipient: UserId,
    id: Uuid,
    content: &RoomKeyRequestEventContent,
) -> Result<OutgoingRequest, serde_json::Error> {
    let mut messages = BTreeMap::new();

    messages
        .entry(recipient)
        .or_insert_with(BTreeMap::new)
        .insert(DeviceIdOrAllDevices::AllDevices, to_raw_value(content)?);

    Ok(OutgoingRequest {
        request_id: id,
        request: Arc::new(
            ToDeviceRequest {
                event_type: EventType::RoomKeyRequest,
                txn_id: id,
                messages,
            }
            .into(),
        ),
    })
}

impl KeyRequestMachine {
    pub fn new(
        user_id: Arc<UserId>,
        device_id: Arc<DeviceIdBox>,
        store: Store,
        outbound_group_sessions: Arc<DashMap<RoomId, OutboundGroupSession>>,
        users_for_key_claim: Arc<DashMap<UserId, DashSet<DeviceIdBox>>>,
    ) -> Self {
        Self {
            user_id,
            device_id,
            store,
            outbound_group_sessions,
            outgoing_to_device_requests: Arc::new(DashMap::new()),
            incoming_key_requests: Arc::new(DashMap::new()),
            wait_queue: WaitQueue::new(),
            users_for_key_claim,
        }
    }

    /// Our own user id.
    pub fn user_id(&self) -> &UserId {
        &self.user_id
    }

    pub fn outgoing_to_device_requests(&self) -> Vec<OutgoingRequest> {
        #[allow(clippy::map_clone)]
        self.outgoing_to_device_requests
            .iter()
            .map(|r| (*r).clone())
            .collect()
    }

    /// Receive a room key request event.
    pub fn receive_incoming_key_request(&self, event: &ToDeviceEvent<RoomKeyRequestEventContent>) {
        let sender = event.sender.clone();
        let device_id = event.content.requesting_device_id.clone();
        let request_id = event.content.request_id.clone();

        self.incoming_key_requests
            .insert((sender, device_id, request_id), event.clone());
    }

    /// Handle all the incoming key requests that are queued up and empty our
    /// key request queue.
    pub async fn collect_incoming_key_requests(&self) -> OlmResult<Vec<Session>> {
        let mut changed_sessions = Vec::new();
        for item in self.incoming_key_requests.iter() {
            let event = item.value();
            if let Some(s) = self.handle_key_request(event).await? {
                changed_sessions.push(s);
            }
        }

        self.incoming_key_requests.clear();

        Ok(changed_sessions)
    }

    /// Store the key share request for later, once we get an Olm session with
    /// the given device [`retry_keyshare`](#method.retry_keyshare) should be
    /// called.
    fn handle_key_share_without_session(
        &self,
        device: Device,
        event: &ToDeviceEvent<RoomKeyRequestEventContent>,
    ) {
        self.users_for_key_claim
            .entry(device.user_id().to_owned())
            .or_insert_with(DashSet::new)
            .insert(device.device_id().into());
        self.wait_queue.insert(&device, event);
    }

    /// Retry keyshares for a device that previously didn't have an Olm session
    /// with us.
    ///
    /// This should be only called if the given user/device got a new Olm
    /// session.
    ///
    /// # Arguments
    ///
    /// * `user_id` - The user id of the device that we created the Olm session
    /// with.
    ///
    /// * `device_id` - The device id of the device that got the Olm session.
    pub fn retry_keyshare(&self, user_id: &UserId, device_id: &DeviceId) {
        if let Entry::Occupied(e) = self.users_for_key_claim.entry(user_id.to_owned()) {
            e.get().remove(device_id);

            if e.get().is_empty() {
                e.remove();
            }
        }

        for (key, event) in self.wait_queue.remove(user_id, device_id) {
            if !self.incoming_key_requests.contains_key(&key) {
                self.incoming_key_requests.insert(key, event);
            }
        }
    }

    /// Handle a single incoming key request.
    async fn handle_key_request(
        &self,
        event: &ToDeviceEvent<RoomKeyRequestEventContent>,
<<<<<<< HEAD
    ) -> OlmResult<Option<Session>> {
        let key_info = match event.content.action {
=======
    ) -> OlmResult<()> {
        let key_info = match &event.content.action {
>>>>>>> 0422bae9
            Action::Request => {
                if let Some(info) = &event.content.body {
                    info
                } else {
                    warn!(
                        "Received a key request from {} {} with a request \
                          action, but no key info was found",
                        event.sender, event.content.requesting_device_id
                    );
                    return Ok(None);
                }
            }
            // We ignore cancellations here since there's nothing to serve.
<<<<<<< HEAD
            Action::CancelRequest => return Ok(None),
=======
            Action::CancelRequest => return Ok(()),
            action => {
                warn!("Unknown room key request action: {:?}", action);
                return Ok(());
            }
>>>>>>> 0422bae9
        };

        let session = self
            .store
            .get_inbound_group_session(
                &key_info.room_id,
                &key_info.sender_key,
                &key_info.session_id,
            )
            .await?;

        let session = if let Some(s) = session {
            s
        } else {
            info!(
                "Received a key request from {} {} for an unknown inbound group session {}.",
                &event.sender, &event.content.requesting_device_id, &key_info.session_id
            );
            return Ok(None);
        };

        let device = self
            .store
            .get_device(&event.sender, &event.content.requesting_device_id)
            .await?;

        if let Some(device) = device {
            if let Err(e) = self.should_share_session(
                &device,
                self.outbound_group_sessions
                    .get(&key_info.room_id)
                    .as_deref(),
            ) {
                info!(
                    "Received a key request from {} {} that we won't serve: {}",
                    device.user_id(),
                    device.device_id(),
                    e
                );

                Ok(None)
            } else {
                info!(
                    "Serving a key request for {} from {} {}.",
                    key_info.session_id,
                    device.user_id(),
                    device.device_id()
                );

                match self.share_session(&session, &device).await {
                    Ok(s) => Ok(Some(s)),
                    Err(OlmError::MissingSession) => {
                        info!(
                            "Key request from {} {} is missing an Olm session, \
                             putting the request in the wait queue",
                            device.user_id(),
                            device.device_id()
                        );
                        self.handle_key_share_without_session(device, event);

                        Ok(None)
                    }
                    Err(e) => Err(e),
                }
            }
        } else {
            warn!(
                "Received a key request from an unknown device {} {}.",
                &event.sender, &event.content.requesting_device_id
            );
            self.store.update_tracked_user(&event.sender, true).await?;

            Ok(None)
        }
    }

    async fn share_session(
        &self,
        session: &InboundGroupSession,
        device: &Device,
    ) -> OlmResult<Session> {
        let (used_session, content) = device.encrypt_session(session.clone()).await?;

        let id = Uuid::new_v4();
        let mut messages = BTreeMap::new();

        messages
            .entry(device.user_id().to_owned())
            .or_insert_with(BTreeMap::new)
            .insert(
                DeviceIdOrAllDevices::DeviceId(device.device_id().into()),
                to_raw_value(&content)?,
            );

        let request = OutgoingRequest {
            request_id: id,
            request: Arc::new(
                ToDeviceRequest {
                    event_type: EventType::RoomEncrypted,
                    txn_id: id,
                    messages,
                }
                .into(),
            ),
        };

        self.outgoing_to_device_requests.insert(id, request);

        Ok(used_session)
    }

    /// Check if it's ok to share a session with the given device.
    ///
    /// The logic for this currently is as follows:
    ///
    /// * Share any session with our own devices as long as they are trusted.
    ///
    /// * Share with devices of other users only sessions that were meant to be
    /// shared with them in the first place, in other words if an outbound
    /// session still exists and the session was shared with that user/device
    /// pair.
    ///
    /// # Arguments
    ///
    /// * `device` - The device that is requesting a session from us.
    ///
    /// * `outbound_session` - If one still exists, the matching outbound
    /// session that was used to create the inbound session that is being
    /// requested.
    fn should_share_session(
        &self,
        device: &Device,
        outbound_session: Option<&OutboundGroupSession>,
    ) -> Result<(), KeyshareDecision> {
        if device.user_id() == self.user_id() {
            if device.trust_state() {
                Ok(())
            } else {
                Err(KeyshareDecision::UntrustedDevice)
            }
        } else if let Some(outbound) = outbound_session {
            if outbound.is_shared_with(device.user_id(), device.device_id()) {
                Ok(())
            } else {
                Err(KeyshareDecision::OutboundSessionNotShared)
            }
        } else {
            Err(KeyshareDecision::MissingOutboundSession)
        }
    }

    /// Create a new outgoing key request for the key with the given session id.
    ///
    /// This will queue up a new to-device request and store the key info so
    /// once we receive a forwarded room key we can check that it matches the
    /// key we requested.
    ///
    /// This does nothing if a request for this key has already been sent out.
    ///
    /// # Arguments
    /// * `room_id` - The id of the room where the key is used in.
    ///
    /// * `sender_key` - The curve25519 key of the sender that owns the key.
    ///
    /// * `session_id` - The id that uniquely identifies the session.
    pub async fn create_outgoing_key_request(
        &self,
        room_id: &RoomId,
        sender_key: &str,
        session_id: &str,
    ) -> Result<(), CryptoStoreError> {
        let key_info = RequestedKeyInfo {
            algorithm: EventEncryptionAlgorithm::MegolmV1AesSha2,
            room_id: room_id.to_owned(),
            sender_key: sender_key.to_owned(),
            session_id: session_id.to_owned(),
        };

        let id: Option<String> = self.store.get_object(&key_info.encode()).await?;

        if id.is_some() {
            // We already sent out a request for this key, nothing to do.
            return Ok(());
        }

        info!("Creating new outgoing room key request {:#?}", key_info);

        let id = Uuid::new_v4();

        let content = RoomKeyRequestEventContent {
            action: Action::Request,
            request_id: id.to_string(),
            requesting_device_id: (&*self.device_id).clone(),
            body: Some(key_info),
        };

        let request = wrap_key_request_content(self.user_id().clone(), id, &content)?;

        let info = OugoingKeyInfo {
            request_id: id,
            info: content.body.unwrap(),
            sent_out: false,
        };

        self.save_outgoing_key_info(id, info).await?;
        self.outgoing_to_device_requests.insert(id, request);

        Ok(())
    }

    /// Save an outgoing key info.
    async fn save_outgoing_key_info(
        &self,
        id: Uuid,
        info: OugoingKeyInfo,
    ) -> Result<(), CryptoStoreError> {
        // TODO we'll want to use a transaction to store those atomically.
        // To allow this we'll need to rework our cryptostore trait to return
        // a transaction trait and the transaction trait will have the save_X
        // methods.
        let id_string = id.to_string();
        self.store.save_object(&id_string, &info).await?;
        self.store.save_object(&info.info.encode(), &id).await?;

        Ok(())
    }

    /// Get an outgoing key info that matches the forwarded room key content.
    async fn get_key_info(
        &self,
        content: &ForwardedRoomKeyEventContent,
    ) -> Result<Option<OugoingKeyInfo>, CryptoStoreError> {
        let id: Option<Uuid> = self.store.get_object(&content.encode()).await?;

        if let Some(id) = id {
            self.store.get_object(&id.to_string()).await
        } else {
            Ok(None)
        }
    }

    /// Delete the given outgoing key info.
    async fn delete_key_info(&self, info: &OugoingKeyInfo) -> Result<(), CryptoStoreError> {
        self.store
            .delete_object(&info.request_id.to_string())
            .await?;
        self.store.delete_object(&info.info.encode()).await?;

        Ok(())
    }

    /// Mark the outgoing request as sent.
    pub async fn mark_outgoing_request_as_sent(&self, id: &Uuid) -> Result<(), CryptoStoreError> {
        self.outgoing_to_device_requests.remove(id);
        let info: Option<OugoingKeyInfo> = self.store.get_object(&id.to_string()).await?;

        if let Some(mut info) = info {
            trace!("Marking outgoing key request as sent {:#?}", info);
            info.sent_out = true;
            self.save_outgoing_key_info(*id, info).await?;
        }

        Ok(())
    }

    /// Mark the given outgoing key info as done.
    ///
    /// This will queue up a request cancelation.
    async fn mark_as_done(&self, key_info: OugoingKeyInfo) -> Result<(), CryptoStoreError> {
        // TODO perhaps only remove the key info if the first known index is 0.
        trace!(
            "Successfully received a forwarded room key for {:#?}",
            key_info
        );

        self.outgoing_to_device_requests
            .remove(&key_info.request_id);
        // TODO return the key info instead of deleting it so the sync handler
        // can delete it in one transaction.
        self.delete_key_info(&key_info).await?;

        let content = RoomKeyRequestEventContent {
            action: Action::CancelRequest,
            request_id: key_info.request_id.to_string(),
            requesting_device_id: (&*self.device_id).clone(),
            body: None,
        };

        let id = Uuid::new_v4();

        let request = wrap_key_request_content(self.user_id().clone(), id, &content)?;

        self.outgoing_to_device_requests.insert(id, request);

        Ok(())
    }

    /// Receive a forwarded room key event.
    pub async fn receive_forwarded_room_key(
        &self,
        sender_key: &str,
        event: &mut ToDeviceEvent<ForwardedRoomKeyEventContent>,
    ) -> Result<(Option<Raw<AnyToDeviceEvent>>, Option<InboundGroupSession>), CryptoStoreError>
    {
        let key_info = self.get_key_info(&event.content).await?;

        if let Some(info) = key_info {
            let session = InboundGroupSession::from_forwarded_key(sender_key, &mut event.content)?;

            let old_session = self
                .store
                .get_inbound_group_session(
                    session.room_id(),
                    &session.sender_key,
                    session.session_id(),
                )
                .await?;

            // If we have a previous session, check if we have a better version
            // and store the new one if so.
            let session = if let Some(old_session) = old_session {
                let first_old_index = old_session.first_known_index().await;
                let first_index = session.first_known_index().await;

                if first_old_index > first_index {
                    self.mark_as_done(info).await?;
                    Some(session)
                } else {
                    None
                }
            // If we didn't have a previous session, store it.
            } else {
                self.mark_as_done(info).await?;
                Some(session)
            };

            Ok((
                Some(Raw::from(AnyToDeviceEvent::ForwardedRoomKey(event.clone()))),
                session,
            ))
        } else {
            info!(
                "Received a forwarded room key from {}, but no key info was found.",
                event.sender,
            );
            Ok((None, None))
        }
    }
}

#[cfg(test)]
mod test {
    use dashmap::DashMap;
    use matrix_sdk_common::{
        api::r0::to_device::DeviceIdOrAllDevices,
        events::{
            forwarded_room_key::ForwardedRoomKeyEventContent,
            room::encrypted::EncryptedEventContent, room_key_request::RoomKeyRequestEventContent,
            AnyToDeviceEvent, ToDeviceEvent,
        },
        identifiers::{room_id, user_id, DeviceIdBox, RoomId, UserId},
        locks::Mutex,
    };
    use matrix_sdk_test::async_test;
    use std::{convert::TryInto, sync::Arc};

    use crate::{
        identities::{LocalTrust, ReadOnlyDevice},
        olm::{Account, PrivateCrossSigningIdentity, ReadOnlyAccount},
        store::{CryptoStore, MemoryStore, Store},
        verification::VerificationMachine,
    };

    use super::{KeyRequestMachine, KeyshareDecision};

    fn alice_id() -> UserId {
        user_id!("@alice:example.org")
    }

    fn alice_device_id() -> DeviceIdBox {
        "JLAFKJWSCS".into()
    }

    fn bob_id() -> UserId {
        user_id!("@bob:example.org")
    }

    fn bob_device_id() -> DeviceIdBox {
        "ILMLKASTES".into()
    }

    fn room_id() -> RoomId {
        room_id!("!test:example.org")
    }

    fn account() -> ReadOnlyAccount {
        ReadOnlyAccount::new(&alice_id(), &alice_device_id())
    }

    fn bob_account() -> ReadOnlyAccount {
        ReadOnlyAccount::new(&bob_id(), &bob_device_id())
    }

    fn bob_machine() -> KeyRequestMachine {
        let user_id = Arc::new(bob_id());
        let account = ReadOnlyAccount::new(&user_id, &alice_device_id());
        let store: Arc<Box<dyn CryptoStore>> = Arc::new(Box::new(MemoryStore::new()));
        let identity = Arc::new(Mutex::new(PrivateCrossSigningIdentity::empty(bob_id())));
        let verification = VerificationMachine::new(account, identity.clone(), store.clone());
        let store = Store::new(user_id.clone(), identity, store, verification);

        KeyRequestMachine::new(
            user_id,
            Arc::new(bob_device_id()),
            store,
            Arc::new(DashMap::new()),
            Arc::new(DashMap::new()),
        )
    }

    async fn get_machine() -> KeyRequestMachine {
        let user_id = Arc::new(alice_id());
        let account = ReadOnlyAccount::new(&user_id, &alice_device_id());
        let device = ReadOnlyDevice::from_account(&account).await;
        let store: Arc<Box<dyn CryptoStore>> = Arc::new(Box::new(MemoryStore::new()));
        let identity = Arc::new(Mutex::new(PrivateCrossSigningIdentity::empty(alice_id())));
        let verification = VerificationMachine::new(account, identity.clone(), store.clone());
        let store = Store::new(user_id.clone(), identity, store, verification);
        store.save_devices(&[device]).await.unwrap();

        KeyRequestMachine::new(
            user_id,
            Arc::new(alice_device_id()),
            store,
            Arc::new(DashMap::new()),
            Arc::new(DashMap::new()),
        )
    }

    #[async_test]
    async fn create_machine() {
        let machine = get_machine().await;

        assert!(machine.outgoing_to_device_requests().is_empty());
    }

    #[async_test]
    async fn create_key_request() {
        let machine = get_machine().await;
        let account = account();

        let (_, session) = account
            .create_group_session_pair_with_defaults(&room_id())
            .await
            .unwrap();

        assert!(machine.outgoing_to_device_requests().is_empty());
        machine
            .create_outgoing_key_request(
                session.room_id(),
                &session.sender_key,
                session.session_id(),
            )
            .await
            .unwrap();
        assert!(!machine.outgoing_to_device_requests().is_empty());
        assert_eq!(machine.outgoing_to_device_requests().len(), 1);

        machine
            .create_outgoing_key_request(
                session.room_id(),
                &session.sender_key,
                session.session_id(),
            )
            .await
            .unwrap();
        assert_eq!(machine.outgoing_to_device_requests.len(), 1);

        let request = machine.outgoing_to_device_requests.iter().next().unwrap();

        let id = request.request_id;
        drop(request);

        machine.mark_outgoing_request_as_sent(&id).await.unwrap();
        assert!(machine.outgoing_to_device_requests.is_empty());
    }

    #[async_test]
    async fn receive_forwarded_key() {
        let machine = get_machine().await;
        let account = account();

        let (_, session) = account
            .create_group_session_pair_with_defaults(&room_id())
            .await
            .unwrap();
        machine
            .create_outgoing_key_request(
                session.room_id(),
                &session.sender_key,
                session.session_id(),
            )
            .await
            .unwrap();

        let request = machine.outgoing_to_device_requests.iter().next().unwrap();
        let id = request.request_id;
        drop(request);

        machine.mark_outgoing_request_as_sent(&id).await.unwrap();

        let export = session.export_at_index(10).await.unwrap();

        let content: ForwardedRoomKeyEventContent = export.try_into().unwrap();

        let mut event = ToDeviceEvent {
            sender: alice_id(),
            content,
        };

        assert!(
            machine
                .store
                .get_inbound_group_session(
                    session.room_id(),
                    &session.sender_key,
                    session.session_id(),
                )
                .await
                .unwrap()
                .is_none()
        );

        let (_, first_session) = machine
            .receive_forwarded_room_key(&session.sender_key, &mut event)
            .await
            .unwrap();
        let first_session = first_session.unwrap();

        assert_eq!(first_session.first_known_index().await, 10);

        machine
            .store
            .save_inbound_group_sessions(&[first_session.clone()])
            .await
            .unwrap();

        // Get the cancel request.
        let request = machine.outgoing_to_device_requests.iter().next().unwrap();
        let id = request.request_id;
        drop(request);
        machine.mark_outgoing_request_as_sent(&id).await.unwrap();

        machine
            .create_outgoing_key_request(
                session.room_id(),
                &session.sender_key,
                session.session_id(),
            )
            .await
            .unwrap();

        let request = machine.outgoing_to_device_requests.iter().next().unwrap();
        let id = request.request_id;
        drop(request);

        machine.mark_outgoing_request_as_sent(&id).await.unwrap();

        let export = session.export_at_index(15).await.unwrap();

        let content: ForwardedRoomKeyEventContent = export.try_into().unwrap();

        let mut event = ToDeviceEvent {
            sender: alice_id(),
            content,
        };

        let (_, second_session) = machine
            .receive_forwarded_room_key(&session.sender_key, &mut event)
            .await
            .unwrap();

        assert!(second_session.is_none());

        let export = session.export_at_index(0).await.unwrap();

        let content: ForwardedRoomKeyEventContent = export.try_into().unwrap();

        let mut event = ToDeviceEvent {
            sender: alice_id(),
            content,
        };

        let (_, second_session) = machine
            .receive_forwarded_room_key(&session.sender_key, &mut event)
            .await
            .unwrap();

        assert_eq!(second_session.unwrap().first_known_index().await, 0);
    }

    #[async_test]
    async fn should_share_key_test() {
        let machine = get_machine().await;
        let account = account();

        let own_device = machine
            .store
            .get_device(&alice_id(), &alice_device_id())
            .await
            .unwrap()
            .unwrap();

        // We don't share keys with untrusted devices.
        assert_eq!(
            machine
                .should_share_session(&own_device, None)
                .expect_err("Should not share with untrusted"),
            KeyshareDecision::UntrustedDevice
        );
        own_device.set_trust_state(LocalTrust::Verified);
        // Now we do want to share the keys.
        assert!(machine.should_share_session(&own_device, None).is_ok());

        let bob_device = ReadOnlyDevice::from_account(&bob_account()).await;
        machine.store.save_devices(&[bob_device]).await.unwrap();

        let bob_device = machine
            .store
            .get_device(&bob_id(), &bob_device_id())
            .await
            .unwrap()
            .unwrap();

        // We don't share sessions with other user's devices if no outbound
        // session was provided.
        assert_eq!(
            machine
                .should_share_session(&bob_device, None)
                .expect_err("Should not share with other."),
            KeyshareDecision::MissingOutboundSession
        );

        let (session, _) = account
            .create_group_session_pair_with_defaults(&room_id())
            .await
            .unwrap();

        // We don't share sessions with other user's devices if the session
        // wasn't shared in the first place.
        assert_eq!(
            machine
                .should_share_session(&bob_device, Some(&session))
                .expect_err("Should not share with other unless shared."),
            KeyshareDecision::OutboundSessionNotShared
        );

        bob_device.set_trust_state(LocalTrust::Verified);

        // We don't share sessions with other user's devices if the session
        // wasn't shared in the first place even if the device is trusted.
        assert_eq!(
            machine
                .should_share_session(&bob_device, Some(&session))
                .expect_err("Should not share with other unless shared."),
            KeyshareDecision::OutboundSessionNotShared
        );

        session.mark_shared_with(bob_device.user_id(), bob_device.device_id());
        assert!(machine
            .should_share_session(&bob_device, Some(&session))
            .is_ok());
    }

    #[async_test]
    async fn key_share_cycle() {
        let alice_machine = get_machine().await;
        let alice_account = Account {
            inner: account(),
            store: alice_machine.store.clone(),
        };

        let bob_machine = bob_machine();
        let bob_account = bob_account();

        // Create Olm sessions for our two accounts.
        let (alice_session, bob_session) = alice_account.create_session_for(&bob_account).await;

        let alice_device = ReadOnlyDevice::from_account(&alice_account).await;
        let bob_device = ReadOnlyDevice::from_account(&bob_account).await;

        // Populate our stores with Olm sessions and a Megolm session.

        alice_machine
            .store
            .save_sessions(&[alice_session])
            .await
            .unwrap();
        alice_machine
            .store
            .save_devices(&[bob_device])
            .await
            .unwrap();
        bob_machine
            .store
            .save_sessions(&[bob_session])
            .await
            .unwrap();
        bob_machine
            .store
            .save_devices(&[alice_device])
            .await
            .unwrap();

        let (group_session, inbound_group_session) = bob_account
            .create_group_session_pair_with_defaults(&room_id())
            .await
            .unwrap();

        bob_machine
            .store
            .save_inbound_group_sessions(&[inbound_group_session])
            .await
            .unwrap();

        // Alice wants to request the outbound group session from bob.
        alice_machine
            .create_outgoing_key_request(
                &room_id(),
                bob_account.identity_keys.curve25519(),
                group_session.session_id(),
            )
            .await
            .unwrap();
        group_session.mark_shared_with(&alice_id(), &alice_device_id());

        // Put the outbound session into bobs store.
        bob_machine
            .outbound_group_sessions
            .insert(room_id(), group_session.clone());

        // Get the request and convert it into a event.
        let request = alice_machine
            .outgoing_to_device_requests
            .iter()
            .next()
            .unwrap();
        let id = request.request_id;
        let content = request
            .request
            .to_device()
            .unwrap()
            .messages
            .get(&alice_id())
            .unwrap()
            .get(&DeviceIdOrAllDevices::AllDevices)
            .unwrap();
        let content: RoomKeyRequestEventContent = serde_json::from_str(content.get()).unwrap();

        drop(request);
        alice_machine
            .mark_outgoing_request_as_sent(&id)
            .await
            .unwrap();

        let event = ToDeviceEvent {
            sender: alice_id(),
            content,
        };

        // Bob doesn't have any outgoing requests.
        assert!(bob_machine.outgoing_to_device_requests.is_empty());

        // Receive the room key request from alice.
        bob_machine.receive_incoming_key_request(&event);
        bob_machine.collect_incoming_key_requests().await.unwrap();
        // Now bob does have an outgoing request.
        assert!(!bob_machine.outgoing_to_device_requests.is_empty());

        // Get the request and convert it to a encrypted to-device event.
        let request = bob_machine
            .outgoing_to_device_requests
            .iter()
            .next()
            .unwrap();

        let id = request.request_id;
        let content = request
            .request
            .to_device()
            .unwrap()
            .messages
            .get(&alice_id())
            .unwrap()
            .get(&DeviceIdOrAllDevices::DeviceId(alice_device_id()))
            .unwrap();
        let content: EncryptedEventContent = serde_json::from_str(content.get()).unwrap();

        drop(request);
        bob_machine
            .mark_outgoing_request_as_sent(&id)
            .await
            .unwrap();

        let event = ToDeviceEvent {
            sender: bob_id(),
            content,
        };

        // Check that alice doesn't have the session.
        assert!(alice_machine
            .store
            .get_inbound_group_session(
                &room_id(),
                &bob_account.identity_keys().curve25519(),
                group_session.session_id()
            )
            .await
            .unwrap()
            .is_none());

        let (_, decrypted, sender_key, _) =
            alice_account.decrypt_to_device_event(&event).await.unwrap();

        if let AnyToDeviceEvent::ForwardedRoomKey(mut e) = decrypted.deserialize().unwrap() {
            let (_, session) = alice_machine
                .receive_forwarded_room_key(&sender_key, &mut e)
                .await
                .unwrap();
            alice_machine
                .store
                .save_inbound_group_sessions(&[session.unwrap()])
                .await
                .unwrap();
        } else {
            panic!("Invalid decrypted event type");
        }

        // Check that alice now does have the session.
        let session = alice_machine
            .store
            .get_inbound_group_session(&room_id(), &sender_key, group_session.session_id())
            .await
            .unwrap()
            .unwrap();

        assert_eq!(session.session_id(), group_session.session_id())
    }

    #[async_test]
    async fn key_share_cycle_without_session() {
        let alice_machine = get_machine().await;
        let alice_account = Account {
            inner: account(),
            store: alice_machine.store.clone(),
        };

        let bob_machine = bob_machine();
        let bob_account = bob_account();

        // Create Olm sessions for our two accounts.
        let (alice_session, bob_session) = alice_account.create_session_for(&bob_account).await;

        let alice_device = ReadOnlyDevice::from_account(&alice_account).await;
        let bob_device = ReadOnlyDevice::from_account(&bob_account).await;

        // Populate our stores with Olm sessions and a Megolm session.

        alice_machine
            .store
            .save_devices(&[bob_device])
            .await
            .unwrap();
        bob_machine
            .store
            .save_devices(&[alice_device])
            .await
            .unwrap();

        let (group_session, inbound_group_session) = bob_account
            .create_group_session_pair_with_defaults(&room_id())
            .await
            .unwrap();

        bob_machine
            .store
            .save_inbound_group_sessions(&[inbound_group_session])
            .await
            .unwrap();

        // Alice wants to request the outbound group session from bob.
        alice_machine
            .create_outgoing_key_request(
                &room_id(),
                bob_account.identity_keys.curve25519(),
                group_session.session_id(),
            )
            .await
            .unwrap();
        group_session.mark_shared_with(&alice_id(), &alice_device_id());

        // Put the outbound session into bobs store.
        bob_machine
            .outbound_group_sessions
            .insert(room_id(), group_session.clone());

        // Get the request and convert it into a event.
        let request = alice_machine
            .outgoing_to_device_requests
            .iter()
            .next()
            .unwrap();
        let id = request.request_id;
        let content = request
            .request
            .to_device()
            .unwrap()
            .messages
            .get(&alice_id())
            .unwrap()
            .get(&DeviceIdOrAllDevices::AllDevices)
            .unwrap();
        let content: RoomKeyRequestEventContent = serde_json::from_str(content.get()).unwrap();

        drop(request);
        alice_machine
            .mark_outgoing_request_as_sent(&id)
            .await
            .unwrap();

        let event = ToDeviceEvent {
            sender: alice_id(),
            content,
        };

        // Bob doesn't have any outgoing requests.
        assert!(bob_machine.outgoing_to_device_requests.is_empty());
        assert!(bob_machine.users_for_key_claim.is_empty());
        assert!(bob_machine.wait_queue.is_empty());

        // Receive the room key request from alice.
        bob_machine.receive_incoming_key_request(&event);
        bob_machine.collect_incoming_key_requests().await.unwrap();
        // Bob doens't have an outgoing requests since we're lacking a session.
        assert!(bob_machine.outgoing_to_device_requests.is_empty());
        assert!(!bob_machine.users_for_key_claim.is_empty());
        assert!(!bob_machine.wait_queue.is_empty());

        // We create a session now.
        alice_machine
            .store
            .save_sessions(&[alice_session])
            .await
            .unwrap();
        bob_machine
            .store
            .save_sessions(&[bob_session])
            .await
            .unwrap();

        bob_machine.retry_keyshare(&alice_id(), &alice_device_id());
        assert!(bob_machine.users_for_key_claim.is_empty());
        bob_machine.collect_incoming_key_requests().await.unwrap();
        // Bob now has an outgoing requests.
        assert!(!bob_machine.outgoing_to_device_requests.is_empty());
        assert!(bob_machine.wait_queue.is_empty());

        // Get the request and convert it to a encrypted to-device event.
        let request = bob_machine
            .outgoing_to_device_requests
            .iter()
            .next()
            .unwrap();

        let id = request.request_id;
        let content = request
            .request
            .to_device()
            .unwrap()
            .messages
            .get(&alice_id())
            .unwrap()
            .get(&DeviceIdOrAllDevices::DeviceId(alice_device_id()))
            .unwrap();
        let content: EncryptedEventContent = serde_json::from_str(content.get()).unwrap();

        drop(request);
        bob_machine
            .mark_outgoing_request_as_sent(&id)
            .await
            .unwrap();

        let event = ToDeviceEvent {
            sender: bob_id(),
            content,
        };

        // Check that alice doesn't have the session.
        assert!(alice_machine
            .store
            .get_inbound_group_session(
                &room_id(),
                &bob_account.identity_keys().curve25519(),
                group_session.session_id()
            )
            .await
            .unwrap()
            .is_none());

        let (_, decrypted, sender_key, _) =
            alice_account.decrypt_to_device_event(&event).await.unwrap();

        if let AnyToDeviceEvent::ForwardedRoomKey(mut e) = decrypted.deserialize().unwrap() {
            let (_, session) = alice_machine
                .receive_forwarded_room_key(&sender_key, &mut e)
                .await
                .unwrap();
            alice_machine
                .store
                .save_inbound_group_sessions(&[session.unwrap()])
                .await
                .unwrap();
        } else {
            panic!("Invalid decrypted event type");
        }

        // Check that alice now does have the session.
        let session = alice_machine
            .store
            .get_inbound_group_session(&room_id(), &sender_key, group_session.session_id())
            .await
            .unwrap()
            .unwrap();

        assert_eq!(session.session_id(), group_session.session_id())
    }
}<|MERGE_RESOLUTION|>--- conflicted
+++ resolved
@@ -296,13 +296,8 @@
     async fn handle_key_request(
         &self,
         event: &ToDeviceEvent<RoomKeyRequestEventContent>,
-<<<<<<< HEAD
     ) -> OlmResult<Option<Session>> {
-        let key_info = match event.content.action {
-=======
-    ) -> OlmResult<()> {
         let key_info = match &event.content.action {
->>>>>>> 0422bae9
             Action::Request => {
                 if let Some(info) = &event.content.body {
                     info
@@ -316,15 +311,11 @@
                 }
             }
             // We ignore cancellations here since there's nothing to serve.
-<<<<<<< HEAD
             Action::CancelRequest => return Ok(None),
-=======
-            Action::CancelRequest => return Ok(()),
             action => {
                 warn!("Unknown room key request action: {:?}", action);
-                return Ok(());
+                return Ok(None);
             }
->>>>>>> 0422bae9
         };
 
         let session = self
