// Copyright 2020 Damir Jelić
// Copyright 2020 The Matrix.org Foundation C.I.C.
//
// Licensed under the Apache License, Version 2.0 (the "License");
// you may not use this file except in compliance with the License.
// You may obtain a copy of the License at
//
//     http://www.apache.org/licenses/LICENSE-2.0
//
// Unless required by applicable law or agreed to in writing, software
// distributed under the License is distributed on an "AS IS" BASIS,
// WITHOUT WARRANTIES OR CONDITIONS OF ANY KIND, either express or implied.
// See the License for the specific language governing permissions and
// limitations under the License.

use std::{
    collections::{BTreeMap, BTreeSet},
    convert::TryFrom,
    fmt,
    path::{Path, PathBuf},
    result::Result as StdResult,
    sync::Arc,
};

use matrix_sdk_common::{
    api::r0 as api,
    deserialized_responses::{
        events::{AnySyncMessageEvent, AnySyncRoomEvent},
        AccountData, AmbiguityChanges, Ephemeral, InviteState, InvitedRoom, JoinedRoom, LeftRoom,
        MemberEvent, MembersResponse, Presence, Rooms, State, StrippedMemberEvent, SyncResponse,
        Timeline,
    },
    events::{
        presence::PresenceEvent,
        room::member::{MemberEventContent, MembershipState},
        AnyBasicEvent, AnyStrippedStateEvent, AnySyncRoomEvent as RumaAnySyncRoomEvent,
        AnySyncStateEvent, AnyToDeviceEvent, EventContent, StateEvent,
    },
    identifiers::{RoomId, UserId},
    instant::Instant,
    locks::RwLock,
    Raw,
};
#[cfg(feature = "encryption")]
use matrix_sdk_common::{
    api::r0::keys::claim_keys::Request as KeysClaimRequest,
    events::{room::encrypted::EncryptedEventContent, AnyMessageEventContent},
    identifiers::DeviceId,
    locks::Mutex,
    uuid::Uuid,
};
#[cfg(feature = "encryption")]
use matrix_sdk_crypto::{
    store::{CryptoStore, CryptoStoreError},
    Device, EncryptionSettings, IncomingResponse, OlmError, OlmMachine, OutgoingRequest, Sas,
    ToDeviceRequest, UserDevices,
};
use tracing::{info, warn};
use zeroize::Zeroizing;

use crate::{
    error::Result,
    event_handler::Handler,
    rooms::{RoomInfo, RoomType, StrippedRoomInfo},
    session::Session,
    store::{ambiguity_map::AmbiguityCache, Result as StoreResult, StateChanges, Store},
    EventHandler, RoomState,
};

pub type Token = String;

/// A deserialization wrapper for extracting the prev_content field when
/// found in an `unsigned` field.
///
/// Represents the outer `unsigned` field
#[derive(serde::Deserialize)]
pub struct AdditionalEventData {
    unsigned: AdditionalUnsignedData,
}

/// A deserialization wrapper for extracting the prev_content field when
/// found in an `unsigned` field.
///
/// Represents the inner `prev_content` field
#[derive(serde::Deserialize)]
pub struct AdditionalUnsignedData {
    pub prev_content: Option<Raw<MemberEventContent>>,
}

/// Transform state event by hoisting `prev_content` field from `unsigned` to the top level.
///
/// Due to a [bug in synapse][synapse-bug], `prev_content` often ends up in `unsigned` contrary to
/// the C2S spec. Some more discussion can be found [here][discussion]. Until this is fixed in
/// synapse or handled in Ruma, we use this to hoist up `prev_content` to the top level.
///
/// [synapse-bug]: <https://github.com/matrix-org/matrix-doc/issues/684#issuecomment-641182668>
/// [discussion]: <https://github.com/matrix-org/matrix-doc/issues/684#issuecomment-641182668>
pub fn hoist_and_deserialize_state_event(
    event: &Raw<AnySyncStateEvent>,
) -> StdResult<AnySyncStateEvent, serde_json::Error> {
    let prev_content = serde_json::from_str::<AdditionalEventData>(event.json().get())?
        .unsigned
        .prev_content;

    let mut ev = event.deserialize()?;

    if let AnySyncStateEvent::RoomMember(ref mut member) = ev {
        if member.prev_content.is_none() {
            member.prev_content = prev_content.and_then(|e| e.deserialize().ok());
        }
    }

    Ok(ev)
}

fn hoist_member_event(
    event: &Raw<StateEvent<MemberEventContent>>,
) -> StdResult<StateEvent<MemberEventContent>, serde_json::Error> {
    let prev_content = serde_json::from_str::<AdditionalEventData>(event.json().get())?
        .unsigned
        .prev_content;

    let mut e = event.deserialize()?;

    if e.prev_content.is_none() {
        e.prev_content = prev_content.and_then(|e| e.deserialize().ok());
    }

    Ok(e)
}

fn hoist_room_event_prev_content(
    event: &Raw<RumaAnySyncRoomEvent>,
) -> StdResult<AnySyncRoomEvent, serde_json::Error> {
    let prev_content = serde_json::from_str::<AdditionalEventData>(event.json().get())
        .map(|more_unsigned| more_unsigned.unsigned)
        .map(|additional| additional.prev_content)?
        .and_then(|p| p.deserialize().ok());

    let mut ev = event.deserialize()?.into();

    match &mut ev {
        AnySyncRoomEvent::State(AnySyncStateEvent::RoomMember(ref mut member))
            if member.prev_content.is_none() =>
        {
            member.prev_content = prev_content;
        }
        _ => (),
    }

    Ok(ev)
}

/// Signals to the `BaseClient` which `RoomState` to send to `EventHandler`.
#[derive(Debug)]
pub enum RoomStateType {
    /// Represents a joined room, the `joined_rooms` HashMap will be used.
    Joined,
    /// Represents a left room, the `left_rooms` HashMap will be used.
    Left,
    /// Represents an invited room, the `invited_rooms` HashMap will be used.
    Invited,
}

/// A no IO Client implementation.
///
/// This Client is a state machine that receives responses and events and
/// accordingly updates its state.
#[derive(Clone)]
pub struct BaseClient {
    /// The current client session containing our user id, device id and access
    /// token.
    session: Arc<RwLock<Option<Session>>>,
    /// The current sync token that should be used for the next sync call.
    pub(crate) sync_token: Arc<RwLock<Option<Token>>>,
    /// Database
    store: Store,
    #[cfg(feature = "encryption")]
    olm: Arc<Mutex<Option<OlmMachine>>>,
    #[cfg(feature = "encryption")]
    cryptostore: Arc<Mutex<Option<Box<dyn CryptoStore>>>>,
    store_path: Arc<Option<PathBuf>>,
    store_passphrase: Arc<Option<Zeroizing<String>>>,
    /// Any implementor of EventHandler will act as the callbacks for various
    /// events.
    event_handler: Arc<RwLock<Option<Handler>>>,
}

#[cfg(not(tarpaulin_include))]
impl fmt::Debug for BaseClient {
    fn fmt(&self, f: &mut fmt::Formatter<'_>) -> fmt::Result {
        f.debug_struct("Client")
            .field("session", &self.session)
            .field("sync_token", &self.sync_token)
            .finish()
    }
}

/// Configuration for the creation of the `BaseClient`.
///
/// # Example
///
/// ```
/// # use matrix_sdk_base::BaseClientConfig;
///
/// let client_config = BaseClientConfig::new()
///     .store_path("/home/example/matrix-sdk-client")
///     .passphrase("test-passphrase".to_owned());
/// ```
#[derive(Default)]
pub struct BaseClientConfig {
    #[cfg(feature = "encryption")]
    crypto_store: Option<Box<dyn CryptoStore>>,
    store_path: Option<PathBuf>,
    passphrase: Option<Zeroizing<String>>,
}

#[cfg(not(tarpaulin_include))]
impl std::fmt::Debug for BaseClientConfig {
    fn fmt(&self, fmt: &mut std::fmt::Formatter<'_>) -> StdResult<(), std::fmt::Error> {
        fmt.debug_struct("BaseClientConfig").finish()
    }
}

impl BaseClientConfig {
    /// Create a new default `BaseClientConfig`.
    pub fn new() -> Self {
        Default::default()
    }

    /// Set a custom implementation of a `CryptoStore`.
    ///
    /// The crypto store should be opened before being set.
    #[cfg(feature = "encryption")]
    pub fn crypto_store(mut self, store: Box<dyn CryptoStore>) -> Self {
        self.crypto_store = Some(store);
        self
    }

    /// Set the path for storage.
    ///
    /// # Arguments
    ///
    /// * `path` - The path where the stores should save data in. It is the
    /// callers responsibility to make sure that the path exists.
    ///
    /// In the default configuration the client will open default
    /// implementations for the crypto store and the state store. It will use
    /// the given path to open the stores. If no path is provided no store will
    /// be opened
    pub fn store_path<P: AsRef<Path>>(mut self, path: P) -> Self {
        self.store_path = Some(path.as_ref().into());
        self
    }

    /// Set the passphrase to encrypt the crypto store.
    ///
    /// # Argument
    ///
    /// * `passphrase` - The passphrase that will be used to encrypt the data in
    /// the cryptostore.
    ///
    /// This is only used if no custom cryptostore is set.
    pub fn passphrase(mut self, passphrase: String) -> Self {
        self.passphrase = Some(Zeroizing::new(passphrase));
        self
    }
}

impl BaseClient {
    /// Create a new default client.
    pub fn new() -> Result<Self> {
        BaseClient::new_with_config(BaseClientConfig::default())
    }

    /// Create a new client.
    ///
    /// # Arguments
    ///
    /// * `config` - An optional session if the user already has one from a
    /// previous login call.
    pub fn new_with_config(config: BaseClientConfig) -> Result<Self> {
        #[cfg(feature = "sled_state_store")]
        let stores = if let Some(path) = &config.store_path {
            if config.passphrase.is_some() {
                info!("Opening an encrypted store in path {}", path.display());
            } else {
                info!("Opening store in path {}", path.display());
            }
            Store::open_default(path, config.passphrase.as_deref().map(|p| p.as_str()))?
        } else {
            Store::open_temporary()?
        };
        #[cfg(not(feature = "sled_state_store"))]
        let stores = Store::open_memory_store();

        #[cfg(all(feature = "encryption", feature = "sled_state_store"))]
        let crypto_store = if config.crypto_store.is_none() {
            #[cfg(feature = "sled_cryptostore")]
            let store: Option<Box<dyn CryptoStore>> = Some(Box::new(
                matrix_sdk_crypto::store::SledStore::open_with_database(
                    stores.1,
                    config.passphrase.as_deref().map(|p| p.as_str()),
                )
                .map_err(OlmError::Store)?,
            ));
            #[cfg(not(feature = "sled_cryptostore"))]
            let store = config.crypto_store;

            store
        } else {
            config.crypto_store
        };
        #[cfg(all(not(feature = "sled_state_store"), feature = "encryption"))]
        let crypto_store = config.crypto_store;

        #[cfg(feature = "sled_state_store")]
        let store = stores.0;
        #[cfg(not(feature = "sled_state_store"))]
        let store = stores;

        Ok(BaseClient {
            session: store.session.clone(),
            sync_token: store.sync_token.clone(),
            store,
            #[cfg(feature = "encryption")]
            olm: Mutex::new(None).into(),
            #[cfg(feature = "encryption")]
            cryptostore: Mutex::new(crypto_store).into(),
            store_path: config.store_path.into(),
            store_passphrase: config.passphrase.into(),
            event_handler: RwLock::new(None).into(),
        })
    }

    /// The current client session containing our user id, device id and access
    /// token.
    pub fn session(&self) -> &Arc<RwLock<Option<Session>>> {
        &self.session
    }

    /// Get a reference to the store.
    pub fn store(&self) -> &Store {
        &self.store
    }

    /// Is the client logged in.
    pub async fn logged_in(&self) -> bool {
        // TODO turn this into a atomic bool so this method doesn't need to be
        // async.
        self.session.read().await.is_some()
    }

    /// Receive a login response and update the session of the client.
    ///
    /// # Arguments
    ///
    /// * `response` - A successful login response that contains our access token
    /// and device id.
    pub async fn receive_login_response(
        &self,
        response: &api::session::login::Response,
    ) -> Result<()> {
        let session = Session {
            access_token: response.access_token.clone(),
            device_id: response.device_id.clone(),
            user_id: response.user_id.clone(),
        };
        self.restore_login(session).await
    }

    /// Restore a previously logged in session.
    ///
    /// # Arguments
    ///
    /// * `session` - An session that the user already has from a
    /// previous login call.
    pub async fn restore_login(&self, session: Session) -> Result<()> {
        self.store.restore_session(session.clone()).await?;

        #[cfg(feature = "encryption")]
        {
            let mut olm = self.olm.lock().await;
            let store = self.cryptostore.lock().await.take();

            if let Some(store) = store {
                *olm = Some(
                    OlmMachine::new_with_store(
                        session.user_id.to_owned(),
                        session.device_id.as_str().into(),
                        store,
                    )
                    .await
                    .map_err(OlmError::from)?,
                );
            } else if let Some(path) = self.store_path.as_ref() {
                #[cfg(feature = "sled_cryptostore")]
                {
                    *olm = Some(
                        OlmMachine::new_with_default_store(
                            &session.user_id,
                            &session.device_id,
                            path,
                            self.store_passphrase.as_deref().map(|p| p.as_str()),
                        )
                        .await
                        .map_err(OlmError::from)?,
                    );
                }
                #[cfg(not(feature = "sled_cryptostore"))]
                {
                    let _ = path;
                    *olm = Some(OlmMachine::new(&session.user_id, &session.device_id));
                }
            } else {
                *olm = Some(OlmMachine::new(&session.user_id, &session.device_id));
            }
        }

        *self.session.write().await = Some(session);

        Ok(())
    }

    /// Get the current, if any, sync token of the client.
    /// This will be None if the client didn't sync at least once.
    pub async fn sync_token(&self) -> Option<String> {
        self.sync_token.read().await.clone()
    }

    /// Add `EventHandler` to `Client`.
    ///
    /// The methods of `EventHandler` are called when the respective `RoomEvents` occur.
    pub async fn set_event_handler(&self, handler: Box<dyn EventHandler>) {
        let handler = Handler {
            inner: handler,
            store: self.store.clone(),
        };
        *self.event_handler.write().await = Some(handler);
    }

    async fn handle_timeline(
        &self,
        room_id: &RoomId,
        ruma_timeline: api::sync::sync_events::Timeline,
        room_info: &mut RoomInfo,
        changes: &mut StateChanges,
        ambiguity_cache: &mut AmbiguityCache,
        user_ids: &mut BTreeSet<UserId>,
    ) -> StoreResult<Timeline> {
        let mut timeline = Timeline::new(ruma_timeline.limited, ruma_timeline.prev_batch.clone());

        for event in ruma_timeline.events {
            match hoist_room_event_prev_content(&event) {
                Ok(mut e) => {
                    match &mut e {
                        AnySyncRoomEvent::State(s) => match s {
                            AnySyncStateEvent::RoomMember(member) => {
                                if let Ok(member) = MemberEvent::try_from(member.clone()) {
                                    ambiguity_cache
                                        .handle_event(changes, room_id, &member)
                                        .await?;

                                    match member.content.membership {
                                        MembershipState::Join | MembershipState::Invite => {
                                            user_ids.insert(member.state_key.clone());
                                        }
                                        _ => {
                                            user_ids.remove(&member.state_key);
                                        }
                                    }

                                    // Senders can fake the profile easily so we keep track
                                    // of profiles that the member set themselves to avoid
                                    // having confusing profile changes when a member gets
                                    // kicked/banned.
                                    if member.state_key == member.sender {
                                        changes
                                            .profiles
                                            .entry(room_id.clone())
                                            .or_insert_with(BTreeMap::new)
                                            .insert(member.sender.clone(), member.content.clone());
                                    }

                                    changes
                                        .members
                                        .entry(room_id.clone())
                                        .or_insert_with(BTreeMap::new)
                                        .insert(member.state_key.clone(), member);
                                }
                            }
                            _ => {
                                room_info.handle_state_event(&s);
                                changes.add_state_event(room_id, s.clone());
                            }
                        },

                        #[cfg(feature = "encryption")]
<<<<<<< HEAD
                        AnySyncRoomEvent::Message(message) => {
                            if let AnySyncMessageEvent::RoomEncrypted(encrypted) = message {
                                if let Some(olm) = self.olm_machine().await {
                                    if let Ok(decrypted) =
                                        olm.decrypt_room_event(encrypted, room_id).await
                                    {
                                        e = decrypted.into();
=======
                        AnySyncRoomEvent::Message(AnySyncMessageEvent::RoomEncrypted(
                            encrypted,
                        )) => {
                            if let Some(olm) = self.olm_machine().await {
                                if let Ok(decrypted) =
                                    olm.decrypt_room_event(encrypted, room_id).await
                                {
                                    match decrypted.deserialize() {
                                        Ok(decrypted) => e = decrypted,
                                        Err(e) => {
                                            warn!("Error deserializing a decrypted event {:?} ", e)
                                        }
>>>>>>> 2a09e588
                                    }
                                }
                            }
                        }
                        // TODO if there is redacted state save the room id,
                        // event type and state key, add a method to get the
                        // requests that are needed to be called to heal this
                        // redacted state.
                        _ => (),
                    }

                    timeline.events.push(e);
                }
                Err(e) => {
                    warn!("Error deserializing event {:?}", e);
                }
            }
        }

        Ok(timeline)
    }

    #[allow(clippy::type_complexity)]
    fn handle_invited_state(
        &self,
        events: Vec<Raw<AnyStrippedStateEvent>>,
        room_info: &mut StrippedRoomInfo,
    ) -> (
        InviteState,
        BTreeMap<UserId, StrippedMemberEvent>,
        BTreeMap<String, BTreeMap<String, AnyStrippedStateEvent>>,
    ) {
        events.into_iter().fold(
            (InviteState::default(), BTreeMap::new(), BTreeMap::new()),
            |(mut state, mut members, mut state_events), e| {
                match e.deserialize() {
                    Ok(e) => {
                        state.events.push(e.clone());

                        if let AnyStrippedStateEvent::RoomMember(member) = e {
                            match StrippedMemberEvent::try_from(member) {
                                Ok(m) => {
                                    members.insert(m.state_key.clone(), m);
                                }
                                Err(e) => warn!(
                                    "Stripped member event in room {} has an invalid state key {:?}",
                                    room_info.room_id, e
                                ),
                            }
                        } else {
                            room_info.handle_state_event(&e);
                            state_events
                                .entry(e.content().event_type().to_owned())
                                .or_insert_with(BTreeMap::new)
                                .insert(e.state_key().to_owned(), e);
                        }
                    }
                    Err(err) => {
                        warn!(
                            "Couldn't deserialize stripped state event for room {}: {:?}",
                            room_info.room_id, err
                        );
                    }
                }
                (state, members, state_events)
            },
        )
    }

    async fn handle_state(
        &self,
        changes: &mut StateChanges,
        ambiguity_cache: &mut AmbiguityCache,
        events: Vec<Raw<AnySyncStateEvent>>,
        room_info: &mut RoomInfo,
    ) -> StoreResult<(State, BTreeSet<UserId>)> {
        let mut state = State::default();
        let mut members = BTreeMap::new();
        let mut state_events = BTreeMap::new();
        let mut user_ids = BTreeSet::new();
        let mut profiles = BTreeMap::new();

        let room_id = room_info.room_id.clone();

        for event in
            events
                .into_iter()
                .filter_map(|e| match hoist_and_deserialize_state_event(&e) {
                    Ok(e) => Some(e),
                    Err(err) => {
                        warn!(
                            "Couldn't deserialize state event for room {}: {:?} {:#?}",
                            room_id, err, e
                        );
                        None
                    }
                })
        {
            state.events.push(event.clone());
            room_info.handle_state_event(&event);

            if let AnySyncStateEvent::RoomMember(member) = event {
                match MemberEvent::try_from(member) {
                    Ok(m) => {
                        ambiguity_cache.handle_event(changes, &room_id, &m).await?;

                        match m.content.membership {
                            MembershipState::Join | MembershipState::Invite => {
                                user_ids.insert(m.state_key.clone());
                            }
                            _ => (),
                        }

                        // Senders can fake the profile easily so we keep track
                        // of profiles that the member set themselves to avoid
                        // having confusing profile changes when a member gets
                        // kicked/banned.
                        if m.state_key == m.sender {
                            profiles.insert(m.sender.clone(), m.content.clone());
                        }

                        members.insert(m.state_key.clone(), m);
                    }
                    Err(e) => warn!(
                        "Member event in room {} has an invalid state key {:?}",
                        room_info.room_id, e
                    ),
                }
            } else {
                state_events
                    .entry(event.content().event_type().to_owned())
                    .or_insert_with(BTreeMap::new)
                    .insert(event.state_key().to_owned(), event);
            }
        }

        changes.members.insert(room_id.as_ref().clone(), members);
        changes.profiles.insert(room_id.as_ref().clone(), profiles);
        changes.state.insert(room_id.as_ref().clone(), state_events);

        Ok((state, user_ids))
    }

    async fn handle_room_account_data(
        &self,
        room_id: &RoomId,
        events: &[Raw<AnyBasicEvent>],
        changes: &mut StateChanges,
    ) -> AccountData {
        let events: Vec<AnyBasicEvent> =
            events.iter().filter_map(|e| e.deserialize().ok()).collect();

        for event in &events {
            changes.add_room_account_data(room_id, event.clone());
        }

        AccountData { events }
    }

    async fn handle_account_data(
        &self,
        events: Vec<Raw<AnyBasicEvent>>,
        changes: &mut StateChanges,
    ) {
        let events: Vec<AnyBasicEvent> =
            events.iter().filter_map(|e| e.deserialize().ok()).collect();

        for event in &events {
            if let AnyBasicEvent::Direct(e) = event {
                for (user_id, rooms) in e.content.iter() {
                    for room_id in rooms {
                        if let Some(room) = changes.room_infos.get_mut(room_id) {
                            room.base_info.dm_target = Some(user_id.clone());
                        } else if let Some(room) = self.store.get_bare_room(room_id) {
                            let mut info = room.clone_info();
                            info.base_info.dm_target = Some(user_id.clone());
                            changes.add_room(info);
                        }
                    }
                }
            }
        }

        let account_data: BTreeMap<String, AnyBasicEvent> = events
            .into_iter()
            .map(|e| (e.content().event_type().to_owned(), e))
            .collect();

        changes.account_data = account_data;
    }

    /// Receive a response from a sync call.
    ///
    /// # Arguments
    ///
    /// * `response` - The response that we received after a successful sync.
    pub async fn receive_sync_response(
        &self,
        response: api::sync::sync_events::Response,
    ) -> Result<SyncResponse> {
        // The server might respond multiple times with the same sync token, in
        // that case we already received this response and there's nothing to
        // do.
        if self.sync_token.read().await.as_ref() == Some(&response.next_batch) {
            return Ok(SyncResponse::new(response.next_batch));
        }

        let now = Instant::now();

        #[cfg(feature = "encryption")]
        let to_device = {
            let olm = self.olm.lock().await;

            if let Some(o) = &*olm {
                // Let the crypto machine handle the sync response, this
                // decryptes to-device events, but leaves room events alone.
                // This makes sure that we have the deryption keys for the room
                // events at hand.
                o.receive_sync_changes(
                    &response.to_device,
                    &response.device_lists,
                    &response.device_one_time_keys_count,
                )
                .await?
            } else {
                response
                    .to_device
                    .events
                    .into_iter()
                    .filter_map(|e| e.deserialize().ok())
                    .collect::<Vec<AnyToDeviceEvent>>()
                    .into()
            }
        };
        #[cfg(not(feature = "encryption"))]
        let to_device = response
            .to_device
            .events
            .into_iter()
            .filter_map(|e| e.deserialize().ok())
            .collect::<Vec<AnyToDeviceEvent>>()
            .into();

        let mut changes = StateChanges::new(response.next_batch.clone());
        let mut ambiguity_cache = AmbiguityCache::new(self.store.clone());

        let mut rooms = Rooms::default();

        for (room_id, new_info) in response.rooms.join {
            let room = self
                .store
                .get_or_create_room(&room_id, RoomType::Joined)
                .await;
            let mut room_info = room.clone_info();
            room_info.mark_as_joined();

            room_info.update_summary(&new_info.summary);
            room_info.set_prev_batch(new_info.timeline.prev_batch.as_deref());

            let (state, mut user_ids) = self
                .handle_state(
                    &mut changes,
                    &mut ambiguity_cache,
                    new_info.state.events,
                    &mut room_info,
                )
                .await?;

            if new_info.timeline.limited {
                room_info.mark_members_missing();
            }

            let timeline = self
                .handle_timeline(
                    &room_id,
                    new_info.timeline,
                    &mut room_info,
                    &mut changes,
                    &mut ambiguity_cache,
                    &mut user_ids,
                )
                .await?;

            let account_data = self
                .handle_room_account_data(&room_id, &new_info.account_data.events, &mut changes)
                .await;

            #[cfg(feature = "encryption")]
            if room_info.is_encrypted() {
                if let Some(o) = self.olm_machine().await {
                    if !room.is_encrypted() {
                        // The room turned on encryption in this sync, we need
                        // to also get all the existing users and mark them for
                        // tracking.
                        let joined = self.store.get_joined_user_ids(&room_id).await?;
                        let invited = self.store.get_invited_user_ids(&room_id).await?;

                        let user_ids: Vec<&UserId> = joined.iter().chain(&invited).collect();
                        o.update_tracked_users(user_ids).await
                    }

                    o.update_tracked_users(&user_ids).await
                }
            }

            let notification_count = new_info.unread_notifications.into();
            room_info.update_notification_count(notification_count);

            let ephemeral = Ephemeral {
                events: new_info
                    .ephemeral
                    .events
                    .into_iter()
                    .filter_map(|e| e.deserialize().ok())
                    .collect(),
            };

            rooms.join.insert(
                room_id,
                JoinedRoom::new(timeline, state, account_data, ephemeral, notification_count),
            );

            changes.add_room(room_info);
        }

        for (room_id, new_info) in response.rooms.leave {
            let room = self
                .store
                .get_or_create_room(&room_id, RoomType::Left)
                .await;
            let mut room_info = room.clone_info();
            room_info.mark_as_left();

            let (state, mut user_ids) = self
                .handle_state(
                    &mut changes,
                    &mut ambiguity_cache,
                    new_info.state.events,
                    &mut room_info,
                )
                .await?;

            let timeline = self
                .handle_timeline(
                    &room_id,
                    new_info.timeline,
                    &mut room_info,
                    &mut changes,
                    &mut ambiguity_cache,
                    &mut user_ids,
                )
                .await?;

            let account_data = self
                .handle_room_account_data(&room_id, &new_info.account_data.events, &mut changes)
                .await;

            changes.add_room(room_info);
            rooms
                .leave
                .insert(room_id, LeftRoom::new(timeline, state, account_data));
        }

        for (room_id, new_info) in response.rooms.invite {
            {
                let room = self
                    .store
                    .get_or_create_room(&room_id, RoomType::Invited)
                    .await;
                let mut room_info = room.clone_info();
                room_info.mark_as_invited();
                changes.add_room(room_info);
            }

            let room = self.store.get_or_create_stripped_room(&room_id).await;
            let mut room_info = room.clone_info();

            let (state, members, state_events) =
                self.handle_invited_state(new_info.invite_state.events, &mut room_info);

            changes.stripped_members.insert(room_id.clone(), members);
            changes.stripped_state.insert(room_id.clone(), state_events);
            changes.add_stripped_room(room_info);

            let room = InvitedRoom {
                invite_state: state,
            };

            rooms.invite.insert(room_id, room);
        }

        let presence: BTreeMap<UserId, PresenceEvent> = response
            .presence
            .events
            .into_iter()
            .filter_map(|e| {
                let event = e.deserialize().ok()?;
                Some((event.sender.clone(), event))
            })
            .collect();

        changes.presence = presence;

        self.handle_account_data(response.account_data.events, &mut changes)
            .await;

        changes.ambiguity_maps = ambiguity_cache.cache;

        self.store.save_changes(&changes).await?;
        *self.sync_token.write().await = Some(response.next_batch.clone());
        self.apply_changes(&changes).await;

        info!("Processed a sync response in {:?}", now.elapsed());

        let response = SyncResponse {
            next_batch: response.next_batch,
            rooms,
            presence: Presence {
                events: changes.presence.into_iter().map(|(_, v)| v).collect(),
            },
            account_data: AccountData {
                events: changes.account_data.into_iter().map(|(_, e)| e).collect(),
            },
            to_device,
            device_lists: response.device_lists,
            device_one_time_keys_count: response
                .device_one_time_keys_count
                .into_iter()
                .map(|(k, v)| (k, v.into()))
                .collect(),
            ambiguity_changes: AmbiguityChanges {
                changes: ambiguity_cache.changes,
            },
        };

        if let Some(handler) = self.event_handler.read().await.as_ref() {
            handler.handle_sync(&response).await;
        }

        Ok(response)
    }

    async fn apply_changes(&self, changes: &StateChanges) {
        for (room_id, room_info) in &changes.room_infos {
            if let Some(room) = self.store.get_bare_room(&room_id) {
                room.update_summary(room_info.clone())
            }
        }
    }

    /// Receive a get member events response and convert it to a deserialized
    /// `MembersResponse`
    ///
    ///
    /// # Arguments
    ///
    /// * `room_id` - The room id this response belongs to.
    ///
    /// * `response` - The raw response that was received from the server.
    pub async fn receive_members(
        &self,
        room_id: &RoomId,
        response: &api::membership::get_member_events::Response,
    ) -> Result<MembersResponse> {
        let members: Vec<MemberEvent> = response
            .chunk
            .iter()
            .filter_map(|e| {
                hoist_member_event(e)
                    .ok()
                    .and_then(|e| MemberEvent::try_from(e).ok())
            })
            .collect();
        let mut ambiguity_cache = AmbiguityCache::new(self.store.clone());

        if let Some(room) = self.store.get_bare_room(room_id) {
            let mut room_info = room.clone_info();
            room_info.mark_members_synced();

            let mut changes = StateChanges::default();

            #[cfg(feature = "encryption")]
            let mut user_ids = BTreeSet::new();

            for member in &members {
                if self
                    .store
                    .get_member_event(&room_id, &member.state_key)
                    .await?
                    .is_none()
                {
                    #[cfg(feature = "encryption")]
                    match member.content.membership {
                        MembershipState::Join | MembershipState::Invite => {
                            user_ids.insert(member.state_key.clone());
                        }
                        _ => (),
                    }

                    ambiguity_cache
                        .handle_event(&changes, room_id, &member)
                        .await?;

                    if member.state_key == member.sender {
                        changes
                            .profiles
                            .entry(room_id.clone())
                            .or_insert_with(BTreeMap::new)
                            .insert(member.sender.clone(), member.content.clone());
                    }

                    changes
                        .members
                        .entry(room_id.clone())
                        .or_insert_with(BTreeMap::new)
                        .insert(member.state_key.clone(), member.clone());
                }
            }

            #[cfg(feature = "encryption")]
            if room_info.is_encrypted() {
                if let Some(o) = self.olm_machine().await {
                    o.update_tracked_users(&user_ids).await
                }
            }

            changes.ambiguity_maps = ambiguity_cache.cache;
            changes.add_room(room_info);

            self.store.save_changes(&changes).await?;
            self.apply_changes(&changes).await;
        }

        Ok(MembersResponse {
            chunk: members,
            ambiguity_changes: AmbiguityChanges {
                changes: ambiguity_cache.changes,
            },
        })
    }

    /// Receive a successful filter upload response, the filter id will be
    /// stored under the given name in the store.
    ///
    /// The filter id can later be retrieved with the [`get_filter`] method.
    ///
    ///
    /// # Arguments
    ///
    /// * `filter_name` - The name that should be used to persist the filter id in
    /// the store.
    ///
    /// * `response` - The successful filter upload response containing the
    /// filter id.
    ///
    /// [`get_filter`]: #method.get_filter
    pub async fn receive_filter_upload(
        &self,
        filter_name: &str,
        response: &api::filter::create_filter::Response,
    ) -> Result<()> {
        Ok(self
            .store
            .save_filter(filter_name, &response.filter_id)
            .await?)
    }

    /// Get the filter id of a previously uploaded filter.
    ///
    /// *Note*: A filter will first need to be uploaded and persisted using
    /// [`receive_filter_upload`].
    ///
    /// # Arguments
    ///
    /// * `filter_name` - The name of the filter that was previously used to
    /// persist the filter.
    ///
    /// [`receive_filter_upload`]: #method.receive_filter_upload
    pub async fn get_filter(&self, filter_name: &str) -> StoreResult<Option<String>> {
        self.store.get_filter(filter_name).await
    }

    /// Get the outgoing requests that need to be sent out.
    ///
    /// This returns a list of `OutGoingRequest`, those requests need to be sent
    /// out to the server and the responses need to be passed back to the state
    /// machine using [`mark_request_as_sent`].
    ///
    /// [`mark_request_as_sent`]: #method.mark_request_as_sent
    #[cfg(feature = "encryption")]
    #[cfg_attr(feature = "docs", doc(cfg(encryption)))]
    pub async fn outgoing_requests(&self) -> Vec<OutgoingRequest> {
        let olm = self.olm.lock().await;

        match &*olm {
            Some(o) => o.outgoing_requests().await,
            None => vec![],
        }
    }

    /// Mark the request with the given request id as sent.
    ///
    /// # Arguments
    ///
    /// * `request_id` - The unique id of the request that was sent out. This is
    /// needed to couple the response with the now sent out request.
    ///
    /// * `response` - The response that was received from the server after the
    /// outgoing request was sent out.
    #[cfg(feature = "encryption")]
    #[cfg_attr(feature = "docs", doc(cfg(encryption)))]
    pub async fn mark_request_as_sent<'a>(
        &self,
        request_id: &Uuid,
        response: impl Into<IncomingResponse<'a>>,
    ) -> Result<()> {
        let olm = self.olm.lock().await;

        match &*olm {
            Some(o) => Ok(o.mark_request_as_sent(request_id, response).await?),
            None => Ok(()),
        }
    }

    /// Get a tuple of device and one-time keys that need to be uploaded.
    ///
    /// Returns an empty error if no keys need to be uploaded.
    #[cfg(feature = "encryption")]
    #[cfg_attr(feature = "docs", doc(cfg(encryption)))]
    pub async fn get_missing_sessions(
        &self,
        users: impl Iterator<Item = &UserId>,
    ) -> Result<Option<(Uuid, KeysClaimRequest)>> {
        let olm = self.olm.lock().await;

        match &*olm {
            Some(o) => Ok(o.get_missing_sessions(users).await?),
            None => Ok(None),
        }
    }

    /// Get a to-device request that will share a group session for a room.
    #[cfg(feature = "encryption")]
    #[cfg_attr(feature = "docs", doc(cfg(encryption)))]
    pub async fn share_group_session(&self, room_id: &RoomId) -> Result<Vec<Arc<ToDeviceRequest>>> {
        let olm = self.olm.lock().await;

        match &*olm {
            Some(o) => {
                let joined = self.store.get_joined_user_ids(room_id).await?;
                let invited = self.store.get_invited_user_ids(room_id).await?;
                let members = joined.iter().chain(&invited);
                Ok(
                    o.share_group_session(room_id, members, EncryptionSettings::default())
                        .await?,
                )
            }
            None => panic!("Olm machine wasn't started"),
        }
    }

    /// Get the room with the given room id.
    ///
    /// # Arguments
    ///
    /// * `room_id` - The id of the room that should be fetched.
    pub fn get_room(&self, room_id: &RoomId) -> Option<RoomState> {
        self.store.get_room(room_id)
    }

    /// Encrypt a message event content.
    #[cfg(feature = "encryption")]
    #[cfg_attr(feature = "docs", doc(cfg(encryption)))]
    pub async fn encrypt(
        &self,
        room_id: &RoomId,
        content: impl Into<AnyMessageEventContent>,
    ) -> Result<EncryptedEventContent> {
        let olm = self.olm.lock().await;

        match &*olm {
            Some(o) => Ok(o.encrypt(room_id, content.into()).await?),
            None => panic!("Olm machine wasn't started"),
        }
    }

    /// Invalidate the currently active outbound group session for the given
    /// room.
    ///
    /// Returns true if a session was invalidated, false if there was no session
    /// to invalidate.
    #[cfg(feature = "encryption")]
    #[cfg_attr(feature = "docs", doc(cfg(encryption)))]
    pub async fn invalidate_group_session(&self, room_id: &RoomId) -> bool {
        let olm = self.olm.lock().await;

        match &*olm {
            Some(o) => o.invalidate_group_session(room_id),
            None => false,
        }
    }

    /// Get a `Sas` verification object with the given flow id.
    ///
    /// # Arguments
    ///
    /// * `flow_id` - The unique id that identifies a interactive verification
    ///     flow. For in-room verifications this will be the event id of the
    ///     *m.key.verification.request* event that started the flow, for the
    ///     to-device verification flows this will be the transaction id of the
    ///     *m.key.verification.start* event.
    #[cfg(feature = "encryption")]
    #[cfg_attr(feature = "docs", doc(cfg(encryption)))]
    pub async fn get_verification(&self, flow_id: &str) -> Option<Sas> {
        self.olm
            .lock()
            .await
            .as_ref()
            .and_then(|o| o.get_verification(flow_id))
    }

    /// Get a specific device of a user.
    ///
    /// # Arguments
    ///
    /// * `user_id` - The unique id of the user that the device belongs to.
    ///
    /// * `device_id` - The unique id of the device.
    ///
    /// Returns a `Device` if one is found and the crypto store didn't throw an
    /// error.
    ///
    /// This will always return None if the client hasn't been logged in.
    ///
    /// # Example
    ///
    /// ```
    /// # use std::convert::TryFrom;
    /// # use matrix_sdk_base::BaseClient;
    /// # use matrix_sdk_common::identifiers::UserId;
    /// # use futures::executor::block_on;
    /// # let alice = UserId::try_from("@alice:example.org").unwrap();
    /// # let client = BaseClient::new().unwrap();
    /// # block_on(async {
    /// let device = client.get_device(&alice, "DEVICEID".into()).await;
    ///
    /// println!("{:?}", device);
    /// # });
    /// ```
    #[cfg(feature = "encryption")]
    #[cfg_attr(feature = "docs", doc(cfg(encryption)))]
    pub async fn get_device(
        &self,
        user_id: &UserId,
        device_id: &DeviceId,
    ) -> StdResult<Option<Device>, CryptoStoreError> {
        let olm = self.olm.lock().await;

        if let Some(olm) = olm.as_ref() {
            olm.get_device(user_id, device_id).await
        } else {
            Ok(None)
        }
    }

    /// Get the user login session.
    ///
    /// If the client is currently logged in, this will return a `matrix_sdk::Session` object which
    /// can later be given to `restore_login`.
    ///
    /// Returns a session object if the client is logged in. Otherwise returns `None`.
    pub async fn get_session(&self) -> Option<Session> {
        self.session.read().await.clone()
    }

    /// Get a map holding all the devices of an user.
    ///
    /// This will always return an empty map if the client hasn't been logged
    /// in.
    ///
    /// # Arguments
    ///
    /// * `user_id` - The unique id of the user that the devices belong to.
    ///
    /// # Panics
    ///
    /// Panics if the client hasn't been logged in and the crypto layer thus
    /// hasn't been initialized.
    ///
    /// # Example
    ///
    /// ```no_run
    /// # use std::convert::TryFrom;
    /// # use matrix_sdk_base::BaseClient;
    /// # use matrix_sdk_common::identifiers::UserId;
    /// # use futures::executor::block_on;
    /// # let alice = UserId::try_from("@alice:example.org").unwrap();
    /// # let client = BaseClient::new().unwrap();
    /// # block_on(async {
    /// let devices = client.get_user_devices(&alice).await.unwrap();
    ///
    /// for device in devices.devices() {
    ///     println!("{:?}", device);
    /// }
    /// # });
    /// ```
    #[cfg(feature = "encryption")]
    #[cfg_attr(feature = "docs", doc(cfg(encryption)))]
    pub async fn get_user_devices(
        &self,
        user_id: &UserId,
    ) -> StdResult<UserDevices, CryptoStoreError> {
        let olm = self.olm.lock().await;

        if let Some(olm) = olm.as_ref() {
            Ok(olm.get_user_devices(user_id).await?)
        } else {
            // TODO remove this panic.
            panic!("The client hasn't been logged in")
        }
    }

    /// Get the olm machine.
    #[cfg(feature = "encryption")]
    #[cfg_attr(feature = "docs", doc(cfg(encryption)))]
    pub async fn olm_machine(&self) -> Option<OlmMachine> {
        let olm = self.olm.lock().await;
        olm.as_ref().cloned()
    }
}

#[cfg(test)]
mod test {}<|MERGE_RESOLUTION|>--- conflicted
+++ resolved
@@ -496,15 +496,6 @@
                         },
 
                         #[cfg(feature = "encryption")]
-<<<<<<< HEAD
-                        AnySyncRoomEvent::Message(message) => {
-                            if let AnySyncMessageEvent::RoomEncrypted(encrypted) = message {
-                                if let Some(olm) = self.olm_machine().await {
-                                    if let Ok(decrypted) =
-                                        olm.decrypt_room_event(encrypted, room_id).await
-                                    {
-                                        e = decrypted.into();
-=======
                         AnySyncRoomEvent::Message(AnySyncMessageEvent::RoomEncrypted(
                             encrypted,
                         )) => {
@@ -512,13 +503,7 @@
                                 if let Ok(decrypted) =
                                     olm.decrypt_room_event(encrypted, room_id).await
                                 {
-                                    match decrypted.deserialize() {
-                                        Ok(decrypted) => e = decrypted,
-                                        Err(e) => {
-                                            warn!("Error deserializing a decrypted event {:?} ", e)
-                                        }
->>>>>>> 2a09e588
-                                    }
+                                    e = decrypted.into();
                                 }
                             }
                         }
